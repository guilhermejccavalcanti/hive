--- conflicted
+++ resolved
@@ -82,11 +82,7 @@
           }
         });
 
-<<<<<<< HEAD
     ObjectArrayWritable expected = list(
-=======
-    ArrayWritable expected = list(
->>>>>>> e61a1a94
         record(new Text("lettuce"), new IntWritable(34)),
         record(new Text("cabbage"), new IntWritable(18)));
 
@@ -153,11 +149,7 @@
           }
         });
 
-<<<<<<< HEAD
     ObjectArrayWritable expected = list(
-=======
-    ArrayWritable expected = list(
->>>>>>> e61a1a94
         record(new Text("lettuce"), new IntWritable(34)),
         record(new Text("kale"), null),
         record(new Text("cabbage"), new IntWritable(18)));
@@ -238,11 +230,7 @@
           }
         });
 
-<<<<<<< HEAD
     ObjectArrayWritable expected = list(
-=======
-    ArrayWritable expected = list(
->>>>>>> e61a1a94
         record(new Text("green"), record(new Text("lettuce"), new Text("kale"), null)),
         record(new Text("brown"), null));
 
@@ -337,11 +325,7 @@
           }
         });
 
-<<<<<<< HEAD
     ObjectArrayWritable expected = list(
-=======
-    ArrayWritable expected = list(
->>>>>>> e61a1a94
         record(new Text("low"), record(new IntWritable(34), new IntWritable(35), null)),
         record(new Text("high"), record(new IntWritable(340), new IntWritable(360))));
 
@@ -402,11 +386,7 @@
           }
         });
 
-<<<<<<< HEAD
     ObjectArrayWritable expected = list(record(
-=======
-    ArrayWritable expected = list(record(
->>>>>>> e61a1a94
         record(new IntWritable(7), new IntWritable(22)),
         new DoubleWritable(3.14)));
 
@@ -467,11 +447,7 @@
           }
         });
 
-<<<<<<< HEAD
     ObjectArrayWritable expected = list(record(
-=======
-    ArrayWritable expected = list(record(
->>>>>>> e61a1a94
         new DoubleWritable(3.14),
         record(new IntWritable(7), new IntWritable(22))));
 
@@ -566,11 +542,7 @@
           }
         });
 
-<<<<<<< HEAD
     ObjectArrayWritable expected = list(
-=======
-    ArrayWritable expected = list(
->>>>>>> e61a1a94
         record(new Text("a"), record(
             record(new Text("b"), new IntWritable(1)))),
         record(new Text("b"), record(
