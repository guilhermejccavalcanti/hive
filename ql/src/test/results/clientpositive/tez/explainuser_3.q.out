--- conflicted
+++ resolved
@@ -509,27 +509,16 @@
                   Conditional Operator
                     Stage-1
                       Map 1 vectorized
-<<<<<<< HEAD
-<<<<<<< HEAD
                       File Output Operator [FS_8]
                         table:{"name:":"default.orc_merge5"}
                         Select Operator [SEL_7] (rows=306 width=268)
                           Output:["_col0","_col1","_col2","_col3","_col4"]
                           Filter Operator [FIL_6] (rows=306 width=268)
-=======
                       File Output Operator [FS_3]
-=======
-                      File Output Operator [FS_10]
->>>>>>> 6e0c52e6
                         table:{"name:":"default.orc_merge5"}
-                        Select Operator [SEL_9] (rows=306 width=268)
+                        Select Operator [SEL_2] (rows=306 width=268)
                           Output:["_col0","_col1","_col2","_col3","_col4"]
-<<<<<<< HEAD
                           Filter Operator [FIL_4] (rows=306 width=268)
->>>>>>> master
-=======
-                          Filter Operator [FIL_8] (rows=306 width=268)
->>>>>>> 6e0c52e6
                             predicate:(userid <= 13)
                             TableScan [TS_0] (rows=919 width=268)
                               default@orc_merge5,orc_merge5,Tbl:COMPLETE,Col:NONE,Output:["userid","string1","subtype","decimal1","ts"]
