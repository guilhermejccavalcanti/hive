/**
 * Licensed to the Apache Software Foundation (ASF) under one
 * or more contributor license agreements.  See the NOTICE file
 * distributed with this work for additional information
 * regarding copyright ownership.  The ASF licenses this file
 * to you under the Apache License, Version 2.0 (the
 * "License"); you may not use this file except in compliance
 * with the License.  You may obtain a copy of the License at
 *
 *     http://www.apache.org/licenses/LICENSE-2.0
 *
 * Unless required by applicable law or agreed to in writing, software
 * distributed under the License is distributed on an "AS IS" BASIS,
 * WITHOUT WARRANTIES OR CONDITIONS OF ANY KIND, either express or implied.
 * See the License for the specific language governing permissions and
 * limitations under the License.
 */
package org.apache.hadoop.hive.ql.exec.tez;

import java.util.ArrayList;
import java.util.HashMap;
import java.util.LinkedList;
import java.util.List;
import java.util.Map;
import java.util.Map.Entry;
import java.util.TreeMap;
import java.util.concurrent.Callable;

import org.apache.commons.logging.Log;
import org.apache.commons.logging.LogFactory;
import org.apache.hadoop.hive.conf.HiveConf;
<<<<<<< HEAD
import org.apache.hadoop.hive.llap.io.api.LlapIoProxy;
=======
import org.apache.hadoop.hive.ql.exec.DummyStoreOperator;
>>>>>>> 8f0230ac
import org.apache.hadoop.hive.ql.exec.HashTableDummyOperator;
import org.apache.hadoop.hive.ql.exec.MapredContext;
import org.apache.hadoop.hive.ql.exec.ObjectCache;
import org.apache.hadoop.hive.ql.exec.ObjectCacheFactory;
import org.apache.hadoop.hive.ql.exec.Operator;
import org.apache.hadoop.hive.ql.exec.OperatorUtils;
import org.apache.hadoop.hive.ql.exec.Utilities;
import org.apache.hadoop.hive.ql.exec.mr.ExecMapper.ReportStats;
import org.apache.hadoop.hive.ql.exec.tez.TezProcessor.TezKVOutputCollector;
import org.apache.hadoop.hive.ql.log.PerfLogger;
import org.apache.hadoop.hive.ql.plan.BaseWork;
import org.apache.hadoop.hive.ql.plan.ReduceWork;
import org.apache.hadoop.hive.ql.plan.TableDesc;
import org.apache.hadoop.hive.serde2.objectinspector.ObjectInspector;
import org.apache.hadoop.mapred.JobConf;
import org.apache.tez.mapreduce.processor.MRTaskReporter;
import org.apache.tez.runtime.api.Input;
import org.apache.tez.runtime.api.LogicalInput;
import org.apache.tez.runtime.api.LogicalOutput;
import org.apache.tez.runtime.api.ProcessorContext;
import org.apache.tez.runtime.library.api.KeyValuesReader;

/**
 * Process input from tez LogicalInput and write output - for a map plan
 * Just pump the records through the query plan.
 */
public class ReduceRecordProcessor  extends RecordProcessor{

  private static final String REDUCE_PLAN_KEY = "__REDUCE_PLAN__";

  private ObjectCache cache;

  private String cacheKey;

  public static final Log l4j = LogFactory.getLog(ReduceRecordProcessor.class);

  private ReduceWork reduceWork;

  List<BaseWork> mergeWorkList = null;
  List<String> cacheKeys;

  private final Map<Integer, DummyStoreOperator> connectOps =
      new TreeMap<Integer, DummyStoreOperator>();
  private final Map<Integer, ReduceWork> tagToReducerMap = new HashMap<Integer, ReduceWork>();

  private Operator<?> reducer;

  private ReduceRecordSource[] sources;

  private byte bigTablePosition = 0;

  private boolean abort;

  public ReduceRecordProcessor(final JobConf jconf) throws Exception {

    ObjectCache cache;

    if (LlapIoProxy.isDaemon()) { // don't cache plan
      cache = new org.apache.hadoop.hive.ql.exec.mr.ObjectCache();
    } else {
      cache = ObjectCacheFactory.getCache(jconf);
    }

    String queryId = HiveConf.getVar(jconf, HiveConf.ConfVars.HIVEQUERYID);
<<<<<<< HEAD
    cacheKey = queryId + processorContext.getTaskVertexName() + REDUCE_PLAN_KEY;
    redWork = (ReduceWork) cache.retrieve(cacheKey, new Callable<Object>() {
=======
    cacheKey = queryId + REDUCE_PLAN_KEY;
    cacheKeys = new ArrayList<String>();
    cacheKeys.add(cacheKey);
    reduceWork = (ReduceWork) cache.retrieve(cacheKey, new Callable<Object>() {
>>>>>>> 8f0230ac
        @Override
        public Object call() {
          return Utilities.getReduceWork(jconf);
      }
    });

    Utilities.setReduceWork(jconf, reduceWork);
    mergeWorkList = getMergeWorkList(jconf, cacheKey, queryId, cache, cacheKeys);
  }

  @Override
  void init(JobConf jconf, ProcessorContext processorContext,
      MRTaskReporter mrReporter, Map<String, LogicalInput> inputs,
      Map<String, LogicalOutput> outputs) throws Exception {
    perfLogger.PerfLogBegin(CLASS_NAME, PerfLogger.TEZ_INIT_OPERATORS);
    super.init(jconf, processorContext, mrReporter, inputs, outputs);

    MapredContext.init(false, new JobConf(jconf));
    List<LogicalInput> shuffleInputs = getShuffleInputs(inputs);
    if (shuffleInputs != null) {
      l4j.info("Waiting for ShuffleInputs to become ready");
      processorContext.waitForAllInputsReady(new ArrayList<Input>(shuffleInputs));
    }

    connectOps.clear();
    ReduceWork redWork = reduceWork;
    tagToReducerMap.put(redWork.getTag(), redWork);
    if (mergeWorkList != null) {
      for (BaseWork mergeWork : mergeWorkList) {
        ReduceWork mergeReduceWork = (ReduceWork) mergeWork;
        reducer = mergeReduceWork.getReducer();
        DummyStoreOperator dummyStoreOp = getJoinParentOp(reducer);
        connectOps.put(mergeReduceWork.getTag(), dummyStoreOp);
        tagToReducerMap.put(mergeReduceWork.getTag(), mergeReduceWork);
      }

      bigTablePosition = (byte) reduceWork.getTag();
      ((TezContext) MapredContext.get()).setDummyOpsMap(connectOps);
    }

    ObjectInspector[] mainWorkOIs = null;
    ((TezContext) MapredContext.get()).setInputs(inputs);
    ((TezContext) MapredContext.get()).setTezProcessorContext(processorContext);
    int numTags = reduceWork.getTagToValueDesc().size();
    reducer = reduceWork.getReducer();
    if (numTags > 1) {
      sources = new ReduceRecordSource[numTags];
      mainWorkOIs = new ObjectInspector[numTags];
      initializeMultipleSources(reduceWork, numTags, mainWorkOIs, sources);
      ((TezContext) MapredContext.get()).setRecordSources(sources);
      reducer.initialize(jconf, mainWorkOIs);
    } else {
      numTags = tagToReducerMap.keySet().size();
      sources = new ReduceRecordSource[numTags];
      mainWorkOIs = new ObjectInspector[numTags];
      for (int i : tagToReducerMap.keySet()) {
        redWork = tagToReducerMap.get(i);
        reducer = redWork.getReducer();
        initializeSourceForTag(redWork, i, mainWorkOIs, sources,
            redWork.getTagToValueDesc().get(0), redWork.getTagToInput().get(0));
        reducer.initializeLocalWork(jconf);
      }
      reducer = reduceWork.getReducer();
      ((TezContext) MapredContext.get()).setRecordSources(sources);
      reducer.initialize(jconf, new ObjectInspector[] { mainWorkOIs[bigTablePosition] });
      for (int i : tagToReducerMap.keySet()) {
        if (i == bigTablePosition) {
          continue;
        }
        redWork = tagToReducerMap.get(i);
        reducer = redWork.getReducer();
        reducer.initialize(jconf, new ObjectInspector[] { mainWorkOIs[i] });
      }
    }

    reducer = reduceWork.getReducer();
    // initialize reduce operator tree
    try {
      l4j.info(reducer.dump(0));

      // Initialization isn't finished until all parents of all operators
      // are initialized. For broadcast joins that means initializing the
      // dummy parent operators as well.
      List<HashTableDummyOperator> dummyOps = redWork.getDummyOps();
      if (dummyOps != null) {
        for (HashTableDummyOperator dummyOp : dummyOps) {
          dummyOp.initialize(jconf, null);
        }
      }

      // set output collector for any reduce sink operators in the pipeline.
      List<Operator<?>> children = new LinkedList<Operator<?>>();
      children.add(reducer);
      if (dummyOps != null) {
        children.addAll(dummyOps);
      }
      createOutputMap();
      OperatorUtils.setChildrenCollector(children, outMap);

      reducer.setReporter(reporter);
      MapredContext.get().setReporter(reporter);

    } catch (Throwable e) {
      abort = true;
      if (e instanceof OutOfMemoryError) {
        // Don't create a new object if we are already out of memory
        throw (OutOfMemoryError) e;
      } else {
        throw new RuntimeException("Reduce operator initialization failed", e);
      }
    }

    perfLogger.PerfLogEnd(CLASS_NAME, PerfLogger.TEZ_INIT_OPERATORS);
  }

  private void initializeMultipleSources(ReduceWork redWork, int numTags, ObjectInspector[] ois,
      ReduceRecordSource[] sources) throws Exception {
    for (int tag = 0; tag < redWork.getTagToValueDesc().size(); tag++) {
      if (redWork.getTagToValueDesc().get(tag) == null) {
        continue;
      }
      initializeSourceForTag(redWork, tag, ois, sources, redWork.getTagToValueDesc().get(tag),
          redWork.getTagToInput().get(tag));
    }
  }

  private void initializeSourceForTag(ReduceWork redWork, int tag, ObjectInspector[] ois,
      ReduceRecordSource[] sources, TableDesc valueTableDesc, String inputName)
      throws Exception {
    reducer = redWork.getReducer();
    reducer.getParentOperators().clear();
    reducer.setParentOperators(null); // clear out any parents as reducer is the root

    TableDesc keyTableDesc = redWork.getKeyDesc();
    KeyValuesReader reader = (KeyValuesReader) inputs.get(inputName).getReader();

    sources[tag] = new ReduceRecordSource();
    sources[tag].init(jconf, redWork.getReducer(), redWork.getVectorMode(), keyTableDesc,
        valueTableDesc, reader, tag == bigTablePosition, (byte) tag,
        redWork.getAllScratchColumnVectorTypeMaps());
    ois[tag] = sources[tag].getObjectInspector();
  }

  @Override
  void run() throws Exception {

    for (Entry<String, LogicalOutput> outputEntry : outputs.entrySet()) {
      l4j.info("Starting Output: " + outputEntry.getKey());
      outputEntry.getValue().start();
      ((TezKVOutputCollector) outMap.get(outputEntry.getKey())).initialize();
    }

    // run the operator pipeline
    while (sources[bigTablePosition].pushRecord()) {
    }
  }

  /**
   * Get the inputs that should be streamed through reduce plan.
   *
   * @param inputs
   * @return
   * @throws Exception
   */
  private List<LogicalInput> getShuffleInputs(Map<String, LogicalInput> inputs) throws Exception {
    // the reduce plan inputs have tags, add all inputs that have tags
    Map<Integer, String> tagToinput = reduceWork.getTagToInput();
    ArrayList<LogicalInput> shuffleInputs = new ArrayList<LogicalInput>();
    for (String inpStr : tagToinput.values()) {
      if (inputs.get(inpStr) == null) {
        throw new AssertionError("Cound not find input: " + inpStr);
      }
      inputs.get(inpStr).start();
      shuffleInputs.add(inputs.get(inpStr));
    }
    return shuffleInputs;
  }

  @Override
  void close(){
    if (cache != null && cacheKeys != null) {
      for (String key : cacheKeys) {
        cache.release(key);
      }
    }

    try {
      for (ReduceRecordSource rs: sources) {
        abort = abort && rs.close();
      }

      reducer.close(abort);
      if (mergeWorkList != null) {
        for (BaseWork redWork : mergeWorkList) {
          ((ReduceWork) redWork).getReducer().close(abort);
        }
      }

      // Need to close the dummyOps as well. The operator pipeline
      // is not considered "closed/done" unless all operators are
      // done. For broadcast joins that includes the dummy parents.
      List<HashTableDummyOperator> dummyOps = reduceWork.getDummyOps();
      if (dummyOps != null) {
        for (Operator<?> dummyOp : dummyOps) {
          dummyOp.close(abort);
        }
      }
      ReportStats rps = new ReportStats(reporter, jconf);
      reducer.preorderMap(rps);

    } catch (Exception e) {
      if (!abort) {
        // signal new failure to map-reduce
        l4j.error("Hit error while closing operators - failing tree");
        throw new RuntimeException(
            "Hive Runtime Error while closing operators: " + e.getMessage(), e);
      }
    } finally {
      Utilities.clearWorkMap(jconf);
      MapredContext.close();
    }
  }

  private DummyStoreOperator getJoinParentOp(Operator<?> mergeReduceOp) {
    for (Operator<?> childOp : mergeReduceOp.getChildOperators()) {
      if ((childOp.getChildOperators() == null) || (childOp.getChildOperators().isEmpty())) {
        if (childOp instanceof DummyStoreOperator) {
          return (DummyStoreOperator) childOp;
        } else {
          throw new IllegalStateException("Was expecting dummy store operator but found: "
              + childOp);
        }
      } else {
        return getJoinParentOp(childOp);
      }
    }
    throw new IllegalStateException("Expecting a DummyStoreOperator found op: " + mergeReduceOp);
  }
}<|MERGE_RESOLUTION|>--- conflicted
+++ resolved
@@ -29,11 +29,8 @@
 import org.apache.commons.logging.Log;
 import org.apache.commons.logging.LogFactory;
 import org.apache.hadoop.hive.conf.HiveConf;
-<<<<<<< HEAD
 import org.apache.hadoop.hive.llap.io.api.LlapIoProxy;
-=======
 import org.apache.hadoop.hive.ql.exec.DummyStoreOperator;
->>>>>>> 8f0230ac
 import org.apache.hadoop.hive.ql.exec.HashTableDummyOperator;
 import org.apache.hadoop.hive.ql.exec.MapredContext;
 import org.apache.hadoop.hive.ql.exec.ObjectCache;
@@ -98,15 +95,8 @@
     }
 
     String queryId = HiveConf.getVar(jconf, HiveConf.ConfVars.HIVEQUERYID);
-<<<<<<< HEAD
     cacheKey = queryId + processorContext.getTaskVertexName() + REDUCE_PLAN_KEY;
-    redWork = (ReduceWork) cache.retrieve(cacheKey, new Callable<Object>() {
-=======
-    cacheKey = queryId + REDUCE_PLAN_KEY;
-    cacheKeys = new ArrayList<String>();
-    cacheKeys.add(cacheKey);
     reduceWork = (ReduceWork) cache.retrieve(cacheKey, new Callable<Object>() {
->>>>>>> 8f0230ac
         @Override
         public Object call() {
           return Utilities.getReduceWork(jconf);
