--- conflicted
+++ resolved
@@ -62,8 +62,6 @@
 
 import com.google.common.base.Preconditions;
 
-<<<<<<< HEAD
-=======
 import java.io.IOException;
 import java.io.PrintStream;
 import java.text.DecimalFormat;
@@ -79,7 +77,6 @@
 import java.util.SortedSet;
 import java.util.TreeSet;
 
->>>>>>> 2a65989a
 /**
  * TezJobMonitor keeps track of a tez job while it's being executed. It will
  * print status to the console and retrieve final status of the job after
