--- conflicted
+++ resolved
@@ -40,11 +40,7 @@
   private JobClient jc;
 
   @Override
-<<<<<<< HEAD
-  public boolean connect(Configuration hconf, Task<?> sourceTask) {
-=======
   public boolean connect(Configuration hconf, Task sourceTask) {
->>>>>>> c164a979
     try {
       jc = new JobClient(toJobConf(hconf));
       RunningJob job = jc.getJob(((MapRedTask)sourceTask).getJobID());
