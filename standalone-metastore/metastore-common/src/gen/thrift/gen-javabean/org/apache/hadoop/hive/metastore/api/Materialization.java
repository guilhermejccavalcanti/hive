/**
 * Autogenerated by Thrift Compiler (0.9.3)
 *
 * DO NOT EDIT UNLESS YOU ARE SURE THAT YOU KNOW WHAT YOU ARE DOING
 *  @generated
 */
package org.apache.hadoop.hive.metastore.api;

import org.apache.thrift.scheme.IScheme;
import org.apache.thrift.scheme.SchemeFactory;
import org.apache.thrift.scheme.StandardScheme;

import org.apache.thrift.scheme.TupleScheme;
import org.apache.thrift.protocol.TTupleProtocol;
import org.apache.thrift.protocol.TProtocolException;
import org.apache.thrift.EncodingUtils;
import org.apache.thrift.TException;
import org.apache.thrift.async.AsyncMethodCallback;
import org.apache.thrift.server.AbstractNonblockingServer.*;
import java.util.List;
import java.util.ArrayList;
import java.util.Map;
import java.util.HashMap;
import java.util.EnumMap;
import java.util.Set;
import java.util.HashSet;
import java.util.EnumSet;
import java.util.Collections;
import java.util.BitSet;
import java.nio.ByteBuffer;
import java.util.Arrays;
import javax.annotation.Generated;
import org.slf4j.Logger;
import org.slf4j.LoggerFactory;

@SuppressWarnings({"cast", "rawtypes", "serial", "unchecked"})
@Generated(value = "Autogenerated by Thrift Compiler (0.9.3)")
@org.apache.hadoop.classification.InterfaceAudience.Public @org.apache.hadoop.classification.InterfaceStability.Stable public class Materialization implements org.apache.thrift.TBase<Materialization, Materialization._Fields>, java.io.Serializable, Cloneable, Comparable<Materialization> {
  private static final org.apache.thrift.protocol.TStruct STRUCT_DESC = new org.apache.thrift.protocol.TStruct("Materialization");

  private static final org.apache.thrift.protocol.TField SOURCE_TABLES_UPDATE_DELETE_MODIFIED_FIELD_DESC = new org.apache.thrift.protocol.TField("sourceTablesUpdateDeleteModified", org.apache.thrift.protocol.TType.BOOL, (short)1);

  private static final Map<Class<? extends IScheme>, SchemeFactory> schemes = new HashMap<Class<? extends IScheme>, SchemeFactory>();
  static {
    schemes.put(StandardScheme.class, new MaterializationStandardSchemeFactory());
    schemes.put(TupleScheme.class, new MaterializationTupleSchemeFactory());
  }

  private boolean sourceTablesUpdateDeleteModified; // required

  /** The set of fields this struct contains, along with convenience methods for finding and manipulating them. */
  public enum _Fields implements org.apache.thrift.TFieldIdEnum {
    SOURCE_TABLES_UPDATE_DELETE_MODIFIED((short)1, "sourceTablesUpdateDeleteModified");

    private static final Map<String, _Fields> byName = new HashMap<String, _Fields>();

    static {
      for (_Fields field : EnumSet.allOf(_Fields.class)) {
        byName.put(field.getFieldName(), field);
      }
    }

    /**
     * Find the _Fields constant that matches fieldId, or null if its not found.
     */
    public static _Fields findByThriftId(int fieldId) {
      switch(fieldId) {
        case 1: // SOURCE_TABLES_UPDATE_DELETE_MODIFIED
          return SOURCE_TABLES_UPDATE_DELETE_MODIFIED;
        default:
          return null;
      }
    }

    /**
     * Find the _Fields constant that matches fieldId, throwing an exception
     * if it is not found.
     */
    public static _Fields findByThriftIdOrThrow(int fieldId) {
      _Fields fields = findByThriftId(fieldId);
      if (fields == null) throw new IllegalArgumentException("Field " + fieldId + " doesn't exist!");
      return fields;
    }

    /**
     * Find the _Fields constant that matches name, or null if its not found.
     */
    public static _Fields findByName(String name) {
      return byName.get(name);
    }

    private final short _thriftId;
    private final String _fieldName;

    _Fields(short thriftId, String fieldName) {
      _thriftId = thriftId;
      _fieldName = fieldName;
    }

    public short getThriftFieldId() {
      return _thriftId;
    }

    public String getFieldName() {
      return _fieldName;
    }
  }

  // isset id assignments
  private static final int __SOURCETABLESUPDATEDELETEMODIFIED_ISSET_ID = 0;
  private byte __isset_bitfield = 0;
  public static final Map<_Fields, org.apache.thrift.meta_data.FieldMetaData> metaDataMap;
  static {
    Map<_Fields, org.apache.thrift.meta_data.FieldMetaData> tmpMap = new EnumMap<_Fields, org.apache.thrift.meta_data.FieldMetaData>(_Fields.class);
    tmpMap.put(_Fields.SOURCE_TABLES_UPDATE_DELETE_MODIFIED, new org.apache.thrift.meta_data.FieldMetaData("sourceTablesUpdateDeleteModified", org.apache.thrift.TFieldRequirementType.REQUIRED, 
        new org.apache.thrift.meta_data.FieldValueMetaData(org.apache.thrift.protocol.TType.BOOL)));
    metaDataMap = Collections.unmodifiableMap(tmpMap);
    org.apache.thrift.meta_data.FieldMetaData.addStructMetaDataMap(Materialization.class, metaDataMap);
  }

  public Materialization() {
  }

  public Materialization(
    boolean sourceTablesUpdateDeleteModified)
  {
    this();
    this.sourceTablesUpdateDeleteModified = sourceTablesUpdateDeleteModified;
    setSourceTablesUpdateDeleteModifiedIsSet(true);
  }

  /**
   * Performs a deep copy on <i>other</i>.
   */
  public Materialization(Materialization other) {
    __isset_bitfield = other.__isset_bitfield;
    this.sourceTablesUpdateDeleteModified = other.sourceTablesUpdateDeleteModified;
  }

  public Materialization deepCopy() {
    return new Materialization(this);
  }

  @Override
  public void clear() {
    setSourceTablesUpdateDeleteModifiedIsSet(false);
    this.sourceTablesUpdateDeleteModified = false;
  }

  public boolean isSourceTablesUpdateDeleteModified() {
    return this.sourceTablesUpdateDeleteModified;
  }

  public void setSourceTablesUpdateDeleteModified(boolean sourceTablesUpdateDeleteModified) {
    this.sourceTablesUpdateDeleteModified = sourceTablesUpdateDeleteModified;
    setSourceTablesUpdateDeleteModifiedIsSet(true);
  }

  public void unsetSourceTablesUpdateDeleteModified() {
    __isset_bitfield = EncodingUtils.clearBit(__isset_bitfield, __SOURCETABLESUPDATEDELETEMODIFIED_ISSET_ID);
  }

  /** Returns true if field sourceTablesUpdateDeleteModified is set (has been assigned a value) and false otherwise */
  public boolean isSetSourceTablesUpdateDeleteModified() {
    return EncodingUtils.testBit(__isset_bitfield, __SOURCETABLESUPDATEDELETEMODIFIED_ISSET_ID);
  }

  public void setSourceTablesUpdateDeleteModifiedIsSet(boolean value) {
    __isset_bitfield = EncodingUtils.setBit(__isset_bitfield, __SOURCETABLESUPDATEDELETEMODIFIED_ISSET_ID, value);
  }

  public void setFieldValue(_Fields field, Object value) {
    switch (field) {
    case SOURCE_TABLES_UPDATE_DELETE_MODIFIED:
      if (value == null) {
        unsetSourceTablesUpdateDeleteModified();
      } else {
        setSourceTablesUpdateDeleteModified((Boolean)value);
      }
      break;

    }
  }

  public Object getFieldValue(_Fields field) {
    switch (field) {
    case SOURCE_TABLES_UPDATE_DELETE_MODIFIED:
      return isSourceTablesUpdateDeleteModified();

    }
    throw new IllegalStateException();
  }

  /** Returns true if field corresponding to fieldID is set (has been assigned a value) and false otherwise */
  public boolean isSet(_Fields field) {
    if (field == null) {
      throw new IllegalArgumentException();
    }

    switch (field) {
    case SOURCE_TABLES_UPDATE_DELETE_MODIFIED:
      return isSetSourceTablesUpdateDeleteModified();
    }
    throw new IllegalStateException();
  }

  @Override
  public boolean equals(Object that) {
    if (that == null)
      return false;
    if (that instanceof Materialization)
      return this.equals((Materialization)that);
    return false;
  }

  public boolean equals(Materialization that) {
    if (that == null)
      return false;

    boolean this_present_sourceTablesUpdateDeleteModified = true;
    boolean that_present_sourceTablesUpdateDeleteModified = true;
    if (this_present_sourceTablesUpdateDeleteModified || that_present_sourceTablesUpdateDeleteModified) {
      if (!(this_present_sourceTablesUpdateDeleteModified && that_present_sourceTablesUpdateDeleteModified))
        return false;
      if (this.sourceTablesUpdateDeleteModified != that.sourceTablesUpdateDeleteModified)
        return false;
    }

    return true;
  }

  @Override
  public int hashCode() {
    List<Object> list = new ArrayList<Object>();

    boolean present_sourceTablesUpdateDeleteModified = true;
    list.add(present_sourceTablesUpdateDeleteModified);
    if (present_sourceTablesUpdateDeleteModified)
      list.add(sourceTablesUpdateDeleteModified);

    return list.hashCode();
  }

  @Override
  public int compareTo(Materialization other) {
    if (!getClass().equals(other.getClass())) {
      return getClass().getName().compareTo(other.getClass().getName());
    }

    int lastComparison = 0;

    lastComparison = Boolean.valueOf(isSetSourceTablesUpdateDeleteModified()).compareTo(other.isSetSourceTablesUpdateDeleteModified());
    if (lastComparison != 0) {
      return lastComparison;
    }
    if (isSetSourceTablesUpdateDeleteModified()) {
      lastComparison = org.apache.thrift.TBaseHelper.compareTo(this.sourceTablesUpdateDeleteModified, other.sourceTablesUpdateDeleteModified);
      if (lastComparison != 0) {
        return lastComparison;
      }
    }
    return 0;
  }

  public _Fields fieldForId(int fieldId) {
    return _Fields.findByThriftId(fieldId);
  }

  public void read(org.apache.thrift.protocol.TProtocol iprot) throws org.apache.thrift.TException {
    schemes.get(iprot.getScheme()).getScheme().read(iprot, this);
  }

  public void write(org.apache.thrift.protocol.TProtocol oprot) throws org.apache.thrift.TException {
    schemes.get(oprot.getScheme()).getScheme().write(oprot, this);
  }

  @Override
  public String toString() {
    StringBuilder sb = new StringBuilder("Materialization(");
    boolean first = true;

    sb.append("sourceTablesUpdateDeleteModified:");
    sb.append(this.sourceTablesUpdateDeleteModified);
    first = false;
    sb.append(")");
    return sb.toString();
  }

  public void validate() throws org.apache.thrift.TException {
    // check for required fields
    if (!isSetSourceTablesUpdateDeleteModified()) {
      throw new org.apache.thrift.protocol.TProtocolException("Required field 'sourceTablesUpdateDeleteModified' is unset! Struct:" + toString());
    }

    // check for sub-struct validity
  }

  private void writeObject(java.io.ObjectOutputStream out) throws java.io.IOException {
    try {
      write(new org.apache.thrift.protocol.TCompactProtocol(new org.apache.thrift.transport.TIOStreamTransport(out)));
    } catch (org.apache.thrift.TException te) {
      throw new java.io.IOException(te);
    }
  }

  private void readObject(java.io.ObjectInputStream in) throws java.io.IOException, ClassNotFoundException {
    try {
      // it doesn't seem like you should have to do this, but java serialization is wacky, and doesn't call the default constructor.
      __isset_bitfield = 0;
      read(new org.apache.thrift.protocol.TCompactProtocol(new org.apache.thrift.transport.TIOStreamTransport(in)));
    } catch (org.apache.thrift.TException te) {
      throw new java.io.IOException(te);
    }
  }

  private static class MaterializationStandardSchemeFactory implements SchemeFactory {
    public MaterializationStandardScheme getScheme() {
      return new MaterializationStandardScheme();
    }
  }

  private static class MaterializationStandardScheme extends StandardScheme<Materialization> {

    public void read(org.apache.thrift.protocol.TProtocol iprot, Materialization struct) throws org.apache.thrift.TException {
      org.apache.thrift.protocol.TField schemeField;
      iprot.readStructBegin();
      while (true)
      {
        schemeField = iprot.readFieldBegin();
        if (schemeField.type == org.apache.thrift.protocol.TType.STOP) { 
          break;
        }
        switch (schemeField.id) {
<<<<<<< HEAD
          case 1: // TABLES_USED
            if (schemeField.type == org.apache.thrift.protocol.TType.SET) {
              {
                org.apache.thrift.protocol.TSet _set872 = iprot.readSetBegin();
                struct.tablesUsed = new HashSet<String>(2*_set872.size);
                String _elem873;
                for (int _i874 = 0; _i874 < _set872.size; ++_i874)
                {
                  _elem873 = iprot.readString();
                  struct.tablesUsed.add(_elem873);
                }
                iprot.readSetEnd();
              }
              struct.setTablesUsedIsSet(true);
            } else { 
              org.apache.thrift.protocol.TProtocolUtil.skip(iprot, schemeField.type);
            }
            break;
          case 2: // VALID_TXN_LIST
            if (schemeField.type == org.apache.thrift.protocol.TType.STRING) {
              struct.validTxnList = iprot.readString();
              struct.setValidTxnListIsSet(true);
            } else { 
              org.apache.thrift.protocol.TProtocolUtil.skip(iprot, schemeField.type);
            }
            break;
          case 3: // INVALIDATION_TIME
            if (schemeField.type == org.apache.thrift.protocol.TType.I64) {
              struct.invalidationTime = iprot.readI64();
              struct.setInvalidationTimeIsSet(true);
            } else { 
              org.apache.thrift.protocol.TProtocolUtil.skip(iprot, schemeField.type);
            }
            break;
          case 4: // SOURCE_TABLES_UPDATE_DELETE_MODIFIED
=======
          case 1: // SOURCE_TABLES_UPDATE_DELETE_MODIFIED
>>>>>>> bac1d98c
            if (schemeField.type == org.apache.thrift.protocol.TType.BOOL) {
              struct.sourceTablesUpdateDeleteModified = iprot.readBool();
              struct.setSourceTablesUpdateDeleteModifiedIsSet(true);
            } else { 
              org.apache.thrift.protocol.TProtocolUtil.skip(iprot, schemeField.type);
            }
            break;
          default:
            org.apache.thrift.protocol.TProtocolUtil.skip(iprot, schemeField.type);
        }
        iprot.readFieldEnd();
      }
      iprot.readStructEnd();
      struct.validate();
    }

    public void write(org.apache.thrift.protocol.TProtocol oprot, Materialization struct) throws org.apache.thrift.TException {
      struct.validate();

      oprot.writeStructBegin(STRUCT_DESC);
<<<<<<< HEAD
      if (struct.tablesUsed != null) {
        oprot.writeFieldBegin(TABLES_USED_FIELD_DESC);
        {
          oprot.writeSetBegin(new org.apache.thrift.protocol.TSet(org.apache.thrift.protocol.TType.STRING, struct.tablesUsed.size()));
          for (String _iter875 : struct.tablesUsed)
          {
            oprot.writeString(_iter875);
          }
          oprot.writeSetEnd();
        }
        oprot.writeFieldEnd();
      }
      if (struct.validTxnList != null) {
        if (struct.isSetValidTxnList()) {
          oprot.writeFieldBegin(VALID_TXN_LIST_FIELD_DESC);
          oprot.writeString(struct.validTxnList);
          oprot.writeFieldEnd();
        }
      }
      if (struct.isSetInvalidationTime()) {
        oprot.writeFieldBegin(INVALIDATION_TIME_FIELD_DESC);
        oprot.writeI64(struct.invalidationTime);
        oprot.writeFieldEnd();
      }
      if (struct.isSetSourceTablesUpdateDeleteModified()) {
        oprot.writeFieldBegin(SOURCE_TABLES_UPDATE_DELETE_MODIFIED_FIELD_DESC);
        oprot.writeBool(struct.sourceTablesUpdateDeleteModified);
        oprot.writeFieldEnd();
      }
=======
      oprot.writeFieldBegin(SOURCE_TABLES_UPDATE_DELETE_MODIFIED_FIELD_DESC);
      oprot.writeBool(struct.sourceTablesUpdateDeleteModified);
      oprot.writeFieldEnd();
>>>>>>> bac1d98c
      oprot.writeFieldStop();
      oprot.writeStructEnd();
    }

  }

  private static class MaterializationTupleSchemeFactory implements SchemeFactory {
    public MaterializationTupleScheme getScheme() {
      return new MaterializationTupleScheme();
    }
  }

  private static class MaterializationTupleScheme extends TupleScheme<Materialization> {

    @Override
    public void write(org.apache.thrift.protocol.TProtocol prot, Materialization struct) throws org.apache.thrift.TException {
      TTupleProtocol oprot = (TTupleProtocol) prot;
<<<<<<< HEAD
      {
        oprot.writeI32(struct.tablesUsed.size());
        for (String _iter876 : struct.tablesUsed)
        {
          oprot.writeString(_iter876);
        }
      }
      BitSet optionals = new BitSet();
      if (struct.isSetValidTxnList()) {
        optionals.set(0);
      }
      if (struct.isSetInvalidationTime()) {
        optionals.set(1);
      }
      if (struct.isSetSourceTablesUpdateDeleteModified()) {
        optionals.set(2);
      }
      oprot.writeBitSet(optionals, 3);
      if (struct.isSetValidTxnList()) {
        oprot.writeString(struct.validTxnList);
      }
      if (struct.isSetInvalidationTime()) {
        oprot.writeI64(struct.invalidationTime);
      }
      if (struct.isSetSourceTablesUpdateDeleteModified()) {
        oprot.writeBool(struct.sourceTablesUpdateDeleteModified);
      }
=======
      oprot.writeBool(struct.sourceTablesUpdateDeleteModified);
>>>>>>> bac1d98c
    }

    @Override
    public void read(org.apache.thrift.protocol.TProtocol prot, Materialization struct) throws org.apache.thrift.TException {
      TTupleProtocol iprot = (TTupleProtocol) prot;
<<<<<<< HEAD
      {
        org.apache.thrift.protocol.TSet _set877 = new org.apache.thrift.protocol.TSet(org.apache.thrift.protocol.TType.STRING, iprot.readI32());
        struct.tablesUsed = new HashSet<String>(2*_set877.size);
        String _elem878;
        for (int _i879 = 0; _i879 < _set877.size; ++_i879)
        {
          _elem878 = iprot.readString();
          struct.tablesUsed.add(_elem878);
        }
      }
      struct.setTablesUsedIsSet(true);
      BitSet incoming = iprot.readBitSet(3);
      if (incoming.get(0)) {
        struct.validTxnList = iprot.readString();
        struct.setValidTxnListIsSet(true);
      }
      if (incoming.get(1)) {
        struct.invalidationTime = iprot.readI64();
        struct.setInvalidationTimeIsSet(true);
      }
      if (incoming.get(2)) {
        struct.sourceTablesUpdateDeleteModified = iprot.readBool();
        struct.setSourceTablesUpdateDeleteModifiedIsSet(true);
      }
=======
      struct.sourceTablesUpdateDeleteModified = iprot.readBool();
      struct.setSourceTablesUpdateDeleteModifiedIsSet(true);
>>>>>>> bac1d98c
    }
  }

}
<|MERGE_RESOLUTION|>--- conflicted
+++ resolved
@@ -331,45 +331,7 @@
           break;
         }
         switch (schemeField.id) {
-<<<<<<< HEAD
-          case 1: // TABLES_USED
-            if (schemeField.type == org.apache.thrift.protocol.TType.SET) {
-              {
-                org.apache.thrift.protocol.TSet _set872 = iprot.readSetBegin();
-                struct.tablesUsed = new HashSet<String>(2*_set872.size);
-                String _elem873;
-                for (int _i874 = 0; _i874 < _set872.size; ++_i874)
-                {
-                  _elem873 = iprot.readString();
-                  struct.tablesUsed.add(_elem873);
-                }
-                iprot.readSetEnd();
-              }
-              struct.setTablesUsedIsSet(true);
-            } else { 
-              org.apache.thrift.protocol.TProtocolUtil.skip(iprot, schemeField.type);
-            }
-            break;
-          case 2: // VALID_TXN_LIST
-            if (schemeField.type == org.apache.thrift.protocol.TType.STRING) {
-              struct.validTxnList = iprot.readString();
-              struct.setValidTxnListIsSet(true);
-            } else { 
-              org.apache.thrift.protocol.TProtocolUtil.skip(iprot, schemeField.type);
-            }
-            break;
-          case 3: // INVALIDATION_TIME
-            if (schemeField.type == org.apache.thrift.protocol.TType.I64) {
-              struct.invalidationTime = iprot.readI64();
-              struct.setInvalidationTimeIsSet(true);
-            } else { 
-              org.apache.thrift.protocol.TProtocolUtil.skip(iprot, schemeField.type);
-            }
-            break;
-          case 4: // SOURCE_TABLES_UPDATE_DELETE_MODIFIED
-=======
           case 1: // SOURCE_TABLES_UPDATE_DELETE_MODIFIED
->>>>>>> bac1d98c
             if (schemeField.type == org.apache.thrift.protocol.TType.BOOL) {
               struct.sourceTablesUpdateDeleteModified = iprot.readBool();
               struct.setSourceTablesUpdateDeleteModifiedIsSet(true);
@@ -390,41 +352,9 @@
       struct.validate();
 
       oprot.writeStructBegin(STRUCT_DESC);
-<<<<<<< HEAD
-      if (struct.tablesUsed != null) {
-        oprot.writeFieldBegin(TABLES_USED_FIELD_DESC);
-        {
-          oprot.writeSetBegin(new org.apache.thrift.protocol.TSet(org.apache.thrift.protocol.TType.STRING, struct.tablesUsed.size()));
-          for (String _iter875 : struct.tablesUsed)
-          {
-            oprot.writeString(_iter875);
-          }
-          oprot.writeSetEnd();
-        }
-        oprot.writeFieldEnd();
-      }
-      if (struct.validTxnList != null) {
-        if (struct.isSetValidTxnList()) {
-          oprot.writeFieldBegin(VALID_TXN_LIST_FIELD_DESC);
-          oprot.writeString(struct.validTxnList);
-          oprot.writeFieldEnd();
-        }
-      }
-      if (struct.isSetInvalidationTime()) {
-        oprot.writeFieldBegin(INVALIDATION_TIME_FIELD_DESC);
-        oprot.writeI64(struct.invalidationTime);
-        oprot.writeFieldEnd();
-      }
-      if (struct.isSetSourceTablesUpdateDeleteModified()) {
-        oprot.writeFieldBegin(SOURCE_TABLES_UPDATE_DELETE_MODIFIED_FIELD_DESC);
-        oprot.writeBool(struct.sourceTablesUpdateDeleteModified);
-        oprot.writeFieldEnd();
-      }
-=======
       oprot.writeFieldBegin(SOURCE_TABLES_UPDATE_DELETE_MODIFIED_FIELD_DESC);
       oprot.writeBool(struct.sourceTablesUpdateDeleteModified);
       oprot.writeFieldEnd();
->>>>>>> bac1d98c
       oprot.writeFieldStop();
       oprot.writeStructEnd();
     }
@@ -442,71 +372,14 @@
     @Override
     public void write(org.apache.thrift.protocol.TProtocol prot, Materialization struct) throws org.apache.thrift.TException {
       TTupleProtocol oprot = (TTupleProtocol) prot;
-<<<<<<< HEAD
-      {
-        oprot.writeI32(struct.tablesUsed.size());
-        for (String _iter876 : struct.tablesUsed)
-        {
-          oprot.writeString(_iter876);
-        }
-      }
-      BitSet optionals = new BitSet();
-      if (struct.isSetValidTxnList()) {
-        optionals.set(0);
-      }
-      if (struct.isSetInvalidationTime()) {
-        optionals.set(1);
-      }
-      if (struct.isSetSourceTablesUpdateDeleteModified()) {
-        optionals.set(2);
-      }
-      oprot.writeBitSet(optionals, 3);
-      if (struct.isSetValidTxnList()) {
-        oprot.writeString(struct.validTxnList);
-      }
-      if (struct.isSetInvalidationTime()) {
-        oprot.writeI64(struct.invalidationTime);
-      }
-      if (struct.isSetSourceTablesUpdateDeleteModified()) {
-        oprot.writeBool(struct.sourceTablesUpdateDeleteModified);
-      }
-=======
       oprot.writeBool(struct.sourceTablesUpdateDeleteModified);
->>>>>>> bac1d98c
     }
 
     @Override
     public void read(org.apache.thrift.protocol.TProtocol prot, Materialization struct) throws org.apache.thrift.TException {
       TTupleProtocol iprot = (TTupleProtocol) prot;
-<<<<<<< HEAD
-      {
-        org.apache.thrift.protocol.TSet _set877 = new org.apache.thrift.protocol.TSet(org.apache.thrift.protocol.TType.STRING, iprot.readI32());
-        struct.tablesUsed = new HashSet<String>(2*_set877.size);
-        String _elem878;
-        for (int _i879 = 0; _i879 < _set877.size; ++_i879)
-        {
-          _elem878 = iprot.readString();
-          struct.tablesUsed.add(_elem878);
-        }
-      }
-      struct.setTablesUsedIsSet(true);
-      BitSet incoming = iprot.readBitSet(3);
-      if (incoming.get(0)) {
-        struct.validTxnList = iprot.readString();
-        struct.setValidTxnListIsSet(true);
-      }
-      if (incoming.get(1)) {
-        struct.invalidationTime = iprot.readI64();
-        struct.setInvalidationTimeIsSet(true);
-      }
-      if (incoming.get(2)) {
-        struct.sourceTablesUpdateDeleteModified = iprot.readBool();
-        struct.setSourceTablesUpdateDeleteModifiedIsSet(true);
-      }
-=======
       struct.sourceTablesUpdateDeleteModified = iprot.readBool();
       struct.setSourceTablesUpdateDeleteModifiedIsSet(true);
->>>>>>> bac1d98c
     }
   }
 
